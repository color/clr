--- conflicted
+++ resolved
@@ -16,7 +16,6 @@
     beeline.close()
 
 
-<<<<<<< HEAD
 def wrap_signal_handler(sig):
     old_handler = signal.getsignal(sig)
 
@@ -30,10 +29,6 @@
 wrap_signal_handler(signal.SIGINT)
 wrap_signal_handler(signal.SIGTERM)
 
-=======
-signal.signal(signal.SIGINT, on_exit)
-signal.signal(signal.SIGTERM, on_exit)
->>>>>>> 20d51121
 
 
 @contextmanager
